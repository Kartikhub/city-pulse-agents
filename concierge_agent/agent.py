# Copyright 2025 Google LLC
#
# Licensed under the Apache License, Version 2.0 (the "License");
# you may not use this file except in compliance with the License.
# You may obtain a copy of the License at
#
#     http://www.apache.org/licenses/LICENSE-2.0
#
# Unless required by applicable law or agreed to in writing, software
# distributed under the License is distributed on an "AS IS" BASIS,
# WITHOUT WARRANTIES OR CONDITIONS OF ANY KIND, either express or implied.
# See the License for the specific language governing permissions and
# limitations under the License.

import json

from google.adk.agents import Agent
from google.adk.agents.remote_a2a_agent import AGENT_CARD_WELL_KNOWN_PATH
from google.adk.agents.remote_a2a_agent import RemoteA2aAgent
from google.adk.tools.example_tool import ExampleTool
from google.genai import types
import json


# --- JSON Formatter Sub-Agent ---
def format_to_json(data: str, data_type: str = "general") -> str:
    """Convert text data to structured JSON format."""
    try:
        if data_type == "events":
            # Parse event data and structure it
            lines = data.split(',')
            events = []
            for line in lines:
                line = line.strip()
                if 'at' in line and 'on' in line:
                    parts = line.split(' at ')
                    if len(parts) >= 2:
                        name = parts[0].strip()
                        rest = parts[1].split(' on ')
                        if len(rest) >= 2:
                            location = rest[0].strip()
                            date_time = rest[1].strip()
                            events.append({
                                "name": name,
                                "location": location,
                                "datetime": date_time
                            })
            return json.dumps({"events": events}, indent=2)
        
        elif data_type == "environment":
            # Parse environmental data and structure it
            result = {"environmental_data": {}}
            if "Temperature" in data:
                import re
                temp_match = re.search(r'Temperature (\d+°C)', data)
                if temp_match:
                    result["environmental_data"]["temperature"] = temp_match.group(1)
                
                humidity_match = re.search(r'Humidity (\d+%)', data)
                if humidity_match:
                    result["environmental_data"]["humidity"] = humidity_match.group(1)
                
                weather_match = re.search(r'Weather ([^,]+)', data)
                if weather_match:
                    result["environmental_data"]["weather"] = weather_match.group(1).strip()
                
                # Extract air quality info
                if "Air Quality" in data:
                    aq_match = re.search(r'Air Quality: ([^(]+)\(Index: (\d+)', data)
                    if aq_match:
                        result["environmental_data"]["air_quality"] = {
                            "status": aq_match.group(1).strip(),
                            "index": int(aq_match.group(2))
                        }
            
            return json.dumps(result, indent=2)
        
        else:
            # General formatting
            return json.dumps({"data": data, "type": data_type}, indent=2)
            
    except Exception as e:
        return json.dumps({"error": f"Failed to format data: {str(e)}", "raw_data": data}, indent=2)


json_formatter_agent = Agent(
    name="json_formatter_agent",
    description="Handles converting text data to structured JSON format.",
    instruction="""
      You are responsible for converting text data received from other agents into structured JSON format.
      When asked to format data, you must call the format_to_json tool with the data and specify the data type.
      Data types can be: 'events', 'environment', or 'general'.
    """,
    tools=[format_to_json],
    generate_content_config=types.GenerateContentConfig(
        safety_settings=[
            types.SafetySetting(
                category=types.HarmCategory.HARM_CATEGORY_DANGEROUS_CONTENT,
                threshold=types.HarmBlockThreshold.OFF,
            ),
        ]
    ),
)


example_tool = ExampleTool([
    {
        "input": {
            "role": "user",
            "parts": [{"text": "What events are happening this weekend?"}],
        },
        "output": [
            {"role": "model", "parts": [{"text": "Here are the upcoming events: Summer Music Festival at Central Park on July 25th from 7:00 PM to 11:00 PM."}]}
        ],
    },
    {
        "input": {
            "role": "user",
            "parts": [{"text": "How's the air quality today?"}],
        },
        "output": [{
            "role": "model",
            "parts": [{"text": "The air quality is Good with an index of 42. Great day for outdoor activities!"}],
        }],
    },
    {
        "input": {
            "role": "user",
            "parts": [{"text": "What events are happening on Friday"}],
        },
        "output": [
            {
                "role": "model",
                "parts": [{"text": "On Friday, July 25th, there is a Summer Music Festival at Central Park from 7:00 PM to 11:00 PM."}],
            }
        ],
    },
    {
        "input": {
            "role": "user",
            "parts": [{"text": "What are the events happening on Sunday and what will the air quality be in those events?"}],
        },
        "output": [
            {
                "role": "model",
                "parts": [{"text": "On Sunday, July 27th, there is a Tech Conference at Convention Center from 9:00 AM to 5:00 PM."}],
            },
            {
                "role": "model",
                "parts": [{"text": "Air quality at Convention Center: Good (Index: 38). Excellent conditions for the conference!"}],
            }
        ],
<<<<<<< HEAD
    }
=======
    },
    {
        "input": {
            "role": "user",
            "parts": [{"text": "What events are happening this weekend in JSON format?"}],
        },
        "output": [
            {
                "role": "model",
                "parts": [{"text": "Here are the upcoming events: Summer Music Festival at Central Park on July 25th from 7:00 PM to 11:00 PM."}],
            },
            {"role": "model", "parts": [{"text": "{\n  \"events\": [\n    {\n      \"name\": \"Summer Music Festival\",\n      \"location\": \"Central Park\",\n      \"datetime\": \"July 25th from 7:00 PM to 11:00 PM\"\n    }\n  ]\n}"}]}
        ],
    },
    {
        "input": {
            "role": "user",
            "parts": [{"text": "Give me air quality data in JSON format"}],
        },
        "output": [
            {
                "role": "model",
                "parts": [{"text": "The air quality is Good with an index of 42. Great day for outdoor activities!"}],
            },
            {
                "role": "model",
                "parts": [{"text": "{\n  \"environmental_data\": {\n    \"air_quality\": {\n      \"status\": \"Good\",\n      \"index\": 42\n    },\n    \"temperature\": \"24°C\",\n    \"weather\": \"Partly Cloudy\"\n  }\n}"}],
            }
        ],
    },
>>>>>>> 18dde49a
])

def return_events_ui(type: str, name: str, location: str, description: str) -> str:
    """
    {
    "name": "return_events_ui",
    "description": "Creates or displays an event in the user interface with the given details. Use this to add new events to a calendar or list.",
    "parameters": {
        "type": "object",
        "properties": {
        "type": {
            "type": "string",
            "description": "The category or type of the event, for example: 'meeting', 'appointment', 'social', or 'reminder'."
        },
        "name": {
            "type": "string",
            "description": "The official name or title of the event."
        },
        "location": {
            "type": "string",
            "description": "The physical address or virtual link for the event location."
        },
        "description": {
            "type": "string",
            "description": "A brief summary or detailed description of the event's purpose and agenda."
        }
        },
        "required": ["type", "name", "location", "description"]
    }
    }
    """
    event_data = {
            "type": type,
            "name": name,
            "location": location,
            "description": description
        }
    return json.dumps(event_data)

event_agent = RemoteA2aAgent(
    name="event_agent",
    description="Agent that handles city events and activities information.",
    agent_card=(
        f"http://localhost:8001/a2a/event_agent{AGENT_CARD_WELL_KNOWN_PATH}"
    ),
)

environment_agent = RemoteA2aAgent(
    name="environment_agent", 
    description="Agent that handles environmental data and weather information for all locations or specific locations.",
    agent_card=(
        f"http://localhost:8002/a2a/environment_agent{AGENT_CARD_WELL_KNOWN_PATH}"
    ),
)

root_agent = Agent(
<<<<<<< HEAD
    model="gemini-2.5-flash",
=======
    model="gemini-2.5-flash-lite",
>>>>>>> 18dde49a
    name="concierge_agent",
    instruction="""
      CRITICAL: **Call the respective return_element_ui tool to return properly formatted data if called by a UI user before final response.**

      You are the City Pulse Concierge Agent that provides city information.
<<<<<<< HEAD
      You have access to event_agent and environment_agent.
      You have 2 types of interactions.
      1: User Interaction
      CRITICAL: When users ask about BOTH events AND air quality:
      1. Call event_agent to get events and locations
      2. IMMEDIATELY call environment_agent with the location from step 1
      3. Provide both results in one response
      
=======
      You have access to event_agent, environment_agent, and json_formatter_agent.
      
      CRITICAL WORKFLOW:
      1. When users ask about events: Call event_agent to get events data and return the response in normal text format
      2. When users ask about environment/air quality: Call environment_agent to get environmental data and return in normal text format
      3. When users ask about BOTH events AND air quality:
         a. Call event_agent to get events and locations
         b. Call environment_agent with the location from step a
         c. Provide both results in one response in normal text format
      
      JSON FORMAT REQUESTS:
      - When users explicitly request "JSON format" or "in JSON":
        1. First call the appropriate agent (event_agent or environment_agent) to get the data
        2. Then immediately call json_formatter_agent with the data and correct data_type
        3. Return ONLY the JSON output from json_formatter_agent - no additional text or explanation
      - For events JSON: use data_type="events"
      - For environment JSON: use data_type="environment"
      - For combined requests in JSON: call both agents sequentially, then format each with json_formatter_agent
      
      When JSON is requested, the final response must be pure JSON only - no extra text before or after.
>>>>>>> 18dde49a
    """,
    global_instruction=(
        "You are City Pulse Concierge agent, serving UI for both API and user interactions, ready to help with city events and environmental information based on location."
    ),
<<<<<<< HEAD
    sub_agents=[event_agent, environment_agent],
    tools=[example_tool, return_events_ui],
=======
    sub_agents=[event_agent, environment_agent, json_formatter_agent],
    tools=[example_tool],
>>>>>>> 18dde49a
    generate_content_config=types.GenerateContentConfig(
        safety_settings=[
            types.SafetySetting(
                category=types.HarmCategory.HARM_CATEGORY_DANGEROUS_CONTENT,
                threshold=types.HarmBlockThreshold.OFF,
            ),
        ]
    ),
)<|MERGE_RESOLUTION|>--- conflicted
+++ resolved
@@ -19,7 +19,6 @@
 from google.adk.agents.remote_a2a_agent import RemoteA2aAgent
 from google.adk.tools.example_tool import ExampleTool
 from google.genai import types
-import json
 
 
 # --- JSON Formatter Sub-Agent ---
@@ -150,78 +149,8 @@
                 "parts": [{"text": "Air quality at Convention Center: Good (Index: 38). Excellent conditions for the conference!"}],
             }
         ],
-<<<<<<< HEAD
-    }
-=======
-    },
-    {
-        "input": {
-            "role": "user",
-            "parts": [{"text": "What events are happening this weekend in JSON format?"}],
-        },
-        "output": [
-            {
-                "role": "model",
-                "parts": [{"text": "Here are the upcoming events: Summer Music Festival at Central Park on July 25th from 7:00 PM to 11:00 PM."}],
-            },
-            {"role": "model", "parts": [{"text": "{\n  \"events\": [\n    {\n      \"name\": \"Summer Music Festival\",\n      \"location\": \"Central Park\",\n      \"datetime\": \"July 25th from 7:00 PM to 11:00 PM\"\n    }\n  ]\n}"}]}
-        ],
-    },
-    {
-        "input": {
-            "role": "user",
-            "parts": [{"text": "Give me air quality data in JSON format"}],
-        },
-        "output": [
-            {
-                "role": "model",
-                "parts": [{"text": "The air quality is Good with an index of 42. Great day for outdoor activities!"}],
-            },
-            {
-                "role": "model",
-                "parts": [{"text": "{\n  \"environmental_data\": {\n    \"air_quality\": {\n      \"status\": \"Good\",\n      \"index\": 42\n    },\n    \"temperature\": \"24°C\",\n    \"weather\": \"Partly Cloudy\"\n  }\n}"}],
-            }
-        ],
-    },
->>>>>>> 18dde49a
+    },
 ])
-
-def return_events_ui(type: str, name: str, location: str, description: str) -> str:
-    """
-    {
-    "name": "return_events_ui",
-    "description": "Creates or displays an event in the user interface with the given details. Use this to add new events to a calendar or list.",
-    "parameters": {
-        "type": "object",
-        "properties": {
-        "type": {
-            "type": "string",
-            "description": "The category or type of the event, for example: 'meeting', 'appointment', 'social', or 'reminder'."
-        },
-        "name": {
-            "type": "string",
-            "description": "The official name or title of the event."
-        },
-        "location": {
-            "type": "string",
-            "description": "The physical address or virtual link for the event location."
-        },
-        "description": {
-            "type": "string",
-            "description": "A brief summary or detailed description of the event's purpose and agenda."
-        }
-        },
-        "required": ["type", "name", "location", "description"]
-    }
-    }
-    """
-    event_data = {
-            "type": type,
-            "name": name,
-            "location": location,
-            "description": description
-        }
-    return json.dumps(event_data)
 
 event_agent = RemoteA2aAgent(
     name="event_agent",
@@ -240,58 +169,26 @@
 )
 
 root_agent = Agent(
-<<<<<<< HEAD
-    model="gemini-2.5-flash",
-=======
-    model="gemini-2.5-flash-lite",
->>>>>>> 18dde49a
+    model="gemini-2.0-flash",
     name="concierge_agent",
     instruction="""
       CRITICAL: **Call the respective return_element_ui tool to return properly formatted data if called by a UI user before final response.**
 
       You are the City Pulse Concierge Agent that provides city information.
-<<<<<<< HEAD
       You have access to event_agent and environment_agent.
-      You have 2 types of interactions.
-      1: User Interaction
+      
       CRITICAL: When users ask about BOTH events AND air quality:
       1. Call event_agent to get events and locations
       2. IMMEDIATELY call environment_agent with the location from step 1
       3. Provide both results in one response
       
-=======
-      You have access to event_agent, environment_agent, and json_formatter_agent.
-      
-      CRITICAL WORKFLOW:
-      1. When users ask about events: Call event_agent to get events data and return the response in normal text format
-      2. When users ask about environment/air quality: Call environment_agent to get environmental data and return in normal text format
-      3. When users ask about BOTH events AND air quality:
-         a. Call event_agent to get events and locations
-         b. Call environment_agent with the location from step a
-         c. Provide both results in one response in normal text format
-      
-      JSON FORMAT REQUESTS:
-      - When users explicitly request "JSON format" or "in JSON":
-        1. First call the appropriate agent (event_agent or environment_agent) to get the data
-        2. Then immediately call json_formatter_agent with the data and correct data_type
-        3. Return ONLY the JSON output from json_formatter_agent - no additional text or explanation
-      - For events JSON: use data_type="events"
-      - For environment JSON: use data_type="environment"
-      - For combined requests in JSON: call both agents sequentially, then format each with json_formatter_agent
-      
-      When JSON is requested, the final response must be pure JSON only - no extra text before or after.
->>>>>>> 18dde49a
+      Never say you cannot provide air quality information - you can always call environment_agent.
     """,
     global_instruction=(
         "You are City Pulse Concierge agent, serving UI for both API and user interactions, ready to help with city events and environmental information based on location."
     ),
-<<<<<<< HEAD
     sub_agents=[event_agent, environment_agent],
-    tools=[example_tool, return_events_ui],
-=======
-    sub_agents=[event_agent, environment_agent, json_formatter_agent],
     tools=[example_tool],
->>>>>>> 18dde49a
     generate_content_config=types.GenerateContentConfig(
         safety_settings=[
             types.SafetySetting(
